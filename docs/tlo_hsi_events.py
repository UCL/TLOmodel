"""Generate formatted description of health system interaction event details."""

import argparse
import importlib
import inspect
import json
import os.path
import pkgutil
import warnings
from pathlib import Path
from typing import Any, Iterable, List, Mapping, Set

import tlo.methods
from tlo import Date, Module, Simulation
from tlo.dependencies import (
<<<<<<< HEAD
    get_dependencies_and_initialise,
    get_module_class_map,
    is_valid_tlo_module_subclass,
=======
    get_dependencies_and_initialise, get_init_dependencies, get_module_class_map, is_valid_tlo_module_subclass
>>>>>>> f8c0cfe5
)
from tlo.methods import alri, contraception, diarrhoea, healthseekingbehaviour, hiv, stunting
from tlo.methods.healthsystem import HSI_Event, HSIEventDetails


def is_valid_hsi_event_subclass(obj: Any) -> bool:
    """Whether an object is a *strict* subclass of HSI_Event"""
    return inspect.isclass(obj) and issubclass(obj, HSI_Event) and obj is not HSI_Event


def get_hsi_event_classes_per_module(
    excluded_modules: Set[str],
    zero_module_class_map: Mapping[str, Module],
    multiple_module_class_map: Mapping[str, Module],
) -> Mapping[Module, List[HSI_Event]]:
    """Get details of HSI event classes for each (non-excluded) module in tlo.methods"""
    methods_package_path = os.path.dirname(inspect.getfile(tlo.methods))
    hsi_event_classes_per_module = {}
    for _, module_name, _ in pkgutil.iter_modules([methods_package_path]):
        if module_name in excluded_modules:
            # Module does not need processing therefore skip
            continue
        module = importlib.import_module(f'tlo.methods.{module_name}')
        tlo_module_classes = [
            obj for _, obj in inspect.getmembers(module)
            if is_valid_tlo_module_subclass(obj, excluded_modules)
        ]
        hsi_event_classes = [
            obj for _, obj in inspect.getmembers(module)
            if is_valid_hsi_event_subclass(obj) and inspect.getmodule(obj) is module
        ]
        if len(hsi_event_classes) == 0:
            # No HSI events defined so skip
            continue
        if len(tlo_module_classes) == 1:
            tlo_module_class = tlo_module_classes[0]
        elif len(tlo_module_classes) == 0 and module_name in zero_module_class_map:
            tlo_module_class = zero_module_class_map[module_name]
        elif len(tlo_module_classes) > 1 and module_name in multiple_module_class_map:
            tlo_module_class = multiple_module_class_map[module_name]
        else:
            raise RuntimeError(
                f'Module {module_name} defines HSI events but contains '
                f'{len(tlo_module_classes)} TLO Module classes and no specific '
                'exceptions have been defined in `zero_module_class_map` or '
                '`multiple_module_class_map`.'
            )
        hsi_event_classes_per_module[tlo_module_class] = hsi_event_classes
    return hsi_event_classes_per_module


def get_details_of_defined_hsi_events(
    excluded_modules: Set[str],
    zero_module_class_map: Mapping[str, Module],
    multiple_module_class_map: Mapping[str, Module],
    init_population: int,
    resource_file_path: str,
) -> Set[HSIEventDetails]:
    """Get details of all HSI events defined in `tlo.methods`.

    :param excluded_modules: Set of tlo.methods module names to not search for HSI
        events in.
    :param zero_module_class_map: Map from ``tlo.methods`` module name to ``Module ``
        subclass to use for HSI events in module for modules with no ``Module``
        subclasses defined in module.
    :param multiple_module_class_map: Map from tlo.methods module name to ``Module``
        subclass to use for HSI events in module for modules with multiple ``Module``
        subclasses defined.
    """
    hsi_event_classes_per_module = get_hsi_event_classes_per_module(
        excluded_modules, zero_module_class_map, multiple_module_class_map
    )
    # Setting show_progress_bar=True hacky way to disable all log output to stdout
    sim = Simulation(start_date=Date(2010, 1, 1), seed=1, show_progress_bar=True)
    # Register modules and their dependencies
    sim.register(
        *get_dependencies_and_initialise(
            *hsi_event_classes_per_module.keys(),
            module_class_map=get_module_class_map(set()),
            # Only select initialisation dependencies as we will not actually run
            # simulation
            get_dependencies=get_init_dependencies,
            resourcefilepath=resource_file_path
        ),
        # As we only select initialisation dependencies, disable check that additional
        # dependencies are present
        check_all_dependencies=False
    )
    # Initialise a small population for events that access population dataframe
    sim.make_initial_population(n=init_population)
    details_of_defined_hsi_events = set()
    for tlo_module_class, hsi_event_classes in hsi_event_classes_per_module.items():
        module = sim.modules[tlo_module_class.__name__]
        for hsi_event_class in hsi_event_classes:
            signature = inspect.signature(hsi_event_class)
            dummy_kwargs = {
                param_name:
                # Use default value if specified
                param.default if param.default is not param.empty
                # If target person_id set to 0 as should always be present in population
                else 0 if param_name == 'person_id'
                # Otherwise use None value to indicate only known at runtime
                # We could replace this with a unittest.Mock instance if the constructor
                # raises an exception on trying to use a None value for the argument
                else None
                for param_name, param in signature.parameters.items()
                if param_name != 'module'
            }
            arguments = signature.bind(module=module, **dummy_kwargs)
            try:
                hsi_event = hsi_event_class(*arguments.args, **arguments.kwargs)
            except NotImplementedError:
                # If method called in HSI event constructor is not implemented assume
                # this is an abstract base class and so does not need documenting
                pass
            else:
                details_of_defined_hsi_events.add(
                    HSIEventDetails(
                        event_name=type(hsi_event).__name__,
                        module_name=tlo_module_class.__name__,
                        treatment_id=hsi_event.TREATMENT_ID,
                        facility_level=hsi_event.ACCEPTED_FACILITY_LEVEL,
                        appt_footprint=tuple(hsi_event.EXPECTED_APPT_FOOTPRINT)
                    )
                )
    return details_of_defined_hsi_events


def sort_hsi_event_details(
    set_of_hsi_event_details: Iterable[HSIEventDetails]
) -> List[HSIEventDetails]:
    """Hierarchically sort set of HSI event details."""
    return sorted(
        set_of_hsi_event_details,
        key=lambda event_details: (
            event_details.module_name,
            event_details.treatment_id,
            event_details.facility_level,
            event_details.appt_footprint,
        )
    )


def _rst_table_row(column_values):
    return '   * - ' + '\n     - '.join(column_values) + '\n'


def _md_table_row(column_values):
    return '| ' + ' | '.join(column_values) + ' |\n'


def _rst_table_header(column_names, title=''):
    header = (
        f'.. list-table:: {title}\n'
        '   :widths: auto\n'
        '   :header-rows: 1\n\n'
    )
    header += _rst_table_row(column_names)
    return header


def _md_table_header(column_names, title=''):
    header = f'*{title}*\n\n' if title != '' else ''
    header += _md_table_row(column_names)
    header += _md_table_row('-' * len(name) for name in column_names)
    return header


_formatters = {
    'rst': {
        'heading': lambda text, level: f'{text}\n{len(text) * "#*=-^"[level - 1]}\n\n',
        'inline_code': lambda code: f'``{code}``',
        'table_header': _rst_table_header,
        'table_row': _rst_table_row,
        'list_item': lambda item_text: f'* {item_text}\n',
    },
    'md': {
        'heading': lambda text, level: f'{level * "#"} {text}\n\n',
        'inline_code': lambda code: f'`{code}`',
        'table_header': _md_table_header,
        'table_row': _md_table_row,
        'list_item': lambda item_text: f'  * {item_text}\n',
    }
}


def _format_facility_level(facility_level):
    return '?' if facility_level is None else str(facility_level)


def _format_appt_footprint(appt_footprint, inline_code_formatter):
    return ', '.join(f'{inline_code_formatter(a)}' for a in appt_footprint)


def _format_treatment_id(treatment_id, module_name, inline_code_formatter):
    prefixes = [
        f"{module_name}_",
        f"HSI_{module_name}_",
        f"{module_name[0].lower()}{module_name[1:]}_"
    ]
    for prefix in prefixes:
        if treatment_id.startswith(prefix):
            treatment_id = treatment_id[len(prefix):]
            break
    return inline_code_formatter(treatment_id)


def format_hsi_event_details_as_table(
    hsi_event_details: Iterable[HSIEventDetails],
    text_format: str = 'rst'
) -> str:
    """Format HSI event details into a table."""
    formatters = _formatters[text_format]
    table_string = formatters['table_header'](
        ['Module', 'Event', 'Treatment', 'Facility level', 'Appointment footprint'],
        'Health system interaction events'
    )
    for event_details in hsi_event_details:
        table_string += formatters['table_row'](
            [
                formatters['inline_code'](event_details.module_name),
                formatters['inline_code'](event_details.event_name),
                _format_treatment_id(
                    event_details.treatment_id,
                    event_details.module_name,
                    formatters['inline_code']
                ),
                _format_facility_level(event_details.facility_level),
                _format_appt_footprint(
                    event_details.appt_footprint, formatters['inline_code']
                )
            ]
        )
    return table_string


def format_hsi_event_details_as_list(
    hsi_event_details: Iterable[HSIEventDetails],
    text_format: str = 'rst'
) -> str:
    """Format HSI event details into per module lists."""
    formatters = _formatters[text_format]
    event_details_by_module = {}
    for event_details in hsi_event_details:
        if event_details.module_name not in event_details_by_module:
            event_details_by_module[event_details.module_name] = []
        event_details_by_module[event_details.module_name].append(event_details)
    list_string = ""
    for module_name, module_event_details in event_details_by_module.items():
        list_string += formatters['heading'](module_name, 2)
        for event_details in module_event_details:
            appt_footprint_string = _format_appt_footprint(
                event_details.appt_footprint, formatters['inline_code']
            )
            treatment_id_string = _format_treatment_id(
                event_details.treatment_id,
                event_details.module_name,
                formatters['inline_code']
            )
            list_string += formatters['list_item'](
                f'{treatment_id_string} at '
                f'facility level {_format_facility_level(event_details.facility_level)}'
                f' with appointment footprint: {appt_footprint_string}.'
            )
        list_string += '\n'
    return list_string


def merge_hsi_event_details(
    inspect_hsi_event_details: Iterable[HSIEventDetails],
    run_hsi_event_details: Iterable[HSIEventDetails],
) -> Set[HSIEventDetails]:
    """Merge HSI event details collected using `inspect` and from simulation run."""
    # Create set of event details from simulation run, excluding facility level from
    # entries to allow matching event details from inspect of `tlo.methods` for which
    # facility level is not known (indicated by value of None) to be matched
    def without_facility_level(event_details):
        return (
            event_details.event_name,
            event_details.module_name,
            event_details.treatment_id,
            event_details.appt_footprint
        )
    run_hsi_event_details_without_facility_level = {
        without_facility_level(event_details) for event_details in run_hsi_event_details
    }
    # Create merged set of HSI event details by forming union of run_hsi_event_details
    # and inspect_hsi_event_details minus those details in inspect_hsi_event_details
    # with facility level unknown (set to None) for which there is a corresponding
    # entry in run_hsi_event_details with known facility level
    merged_hsi_event_details = set(run_hsi_event_details)
    for event_details in inspect_hsi_event_details:
        if not (
            event_details.facility_level is None
            and without_facility_level(event_details)
            in run_hsi_event_details_without_facility_level
        ):
            merged_hsi_event_details.add(event_details)
    return merged_hsi_event_details


if __name__ == '__main__':
    parser = argparse.ArgumentParser(
        description="Generate formatted description of HSI events."
    )
    parser.add_argument(
        '--json-file',
        type=Path,
        help=(
            "JSON file containing previously saved event details (e.g. recorded in "
            "a simulation run). If omitted then a set of HSI events is extracted by "
            "inspecting `tlo.methods`. If `--merge-json-details` flag is set then "
            "the set of details in JSON file and from inspecting `tlo.methods` are "
            "merged to produce the formatted output."
        ),
        default=None
    )
    parser.add_argument(
        '--merge-json-details',
        action='store_true',
        help=(
            "If set then the event details in the JSON file specified by `--json-file` "
            "(which must be specified if this flag is set) are merged with the event "
            "details extracted by inspecting `tlo.methods`. Otherwise only the event "
            "details in the JSON file are used to generate the formatted output."
        )

    )
    parser.add_argument(
        '--output-file',
        type=Path,
        help=(
            "File to write generated formatted description of HSI events to. If "
            "omitted then description is printed to standard output."
        ),
        default=None
    )
    parser.add_argument(
        '--output-format',
        choices=('rst-list', 'rst-table', 'md-list', 'md-table', 'json'),
        help="Format to use for output.",
        default='rst-list'
    )
    args = parser.parse_args()
    if args.json_file is None and args.merge_json_details:
        parser.error("--json-file must be specified if --merge-json-files used.")
    warnings.simplefilter('ignore')
    if args.json_file is not None:
        with open(args.json_file, 'r') as f:
            hsi_event_details = json.load(f)
        json_hsi_event_details = set(
            # JSON serializes tuples to lists therefore need to reformat
            HSIEventDetails(*event_details[:-1], tuple(event_details[-1]))
            for event_details in hsi_event_details
        )
        print(f'HSI events loaded from JSON file {args.json_file}.')
    if args.json_file is None or args.merge_json_details:
        # Set of tlo.methods module names to not search for HSI events in
        excluded_modules = {'mockitis', 'chronicsyndrome', 'skeleton'}
        # Map from tlo.methods module name to Module subclass to use for HSI events in
        # module for modules with no Module subclasses defined in module
        zero_module_class_map = {
            # Assume generic first appointments generated by HealthSeekingBehaviour
            # In reality HSI_GenericEmergencyFirstApptAtFacilityLevel1 may also be
            # generate by Labour or PregnancySupervisor currently
            'hsi_generic_first_appts': healthseekingbehaviour.HealthSeekingBehaviour
        }
        # Map from tlo.methods module name to Module subclass to use for HSI events in
        # module for modules with multiple Module subclasses defined
        multiple_module_class_map = {
            'hiv': hiv.Hiv,
            'alri': alri.Alri,
            'diarrhoea': diarrhoea.Diarrhoea,
            'contraception': contraception.Contraception,
            'stunting': stunting.Stunting
        }
        print('Getting details of defined HSI events by inspecting tlo.methods...')
        inspect_hsi_event_details = get_details_of_defined_hsi_events(
            excluded_modules=excluded_modules,
            zero_module_class_map=zero_module_class_map,
            multiple_module_class_map=multiple_module_class_map,
            init_population=10,
            resource_file_path='resources'
        )
        print('...done.\n')
    if args.merge_json_details:
        hsi_event_details = merge_hsi_event_details(
            inspect_hsi_event_details, json_hsi_event_details
        )
    elif args.json_file is not None:
        hsi_event_details = json_hsi_event_details
    else:
        hsi_event_details = inspect_hsi_event_details
    sorted_hsi_event_details = sort_hsi_event_details(hsi_event_details)
    formatters = {
        'rst-list': lambda details: format_hsi_event_details_as_list(details, 'rst'),
        'rst-table': lambda details: format_hsi_event_details_as_table(details, 'rst'),
        'md-list': lambda details: format_hsi_event_details_as_list(details, 'md'),
        'md-table': lambda details: format_hsi_event_details_as_table(details, 'md'),
        'json': lambda details: json.dumps(details, indent=4)
    }
    formatted_details = formatters[args.output_format](sorted_hsi_event_details)
    if args.output_file is not None:
        with open(args.output_file, 'w') as f:
            f.write(formatted_details)
        print(f'Output written to {args.output_file}.')
    else:
        print('Output:\n\n' + formatted_details)<|MERGE_RESOLUTION|>--- conflicted
+++ resolved
@@ -6,20 +6,14 @@
 import json
 import os.path
 import pkgutil
+from typing import Any, Iterable, List, Mapping, Set
 import warnings
 from pathlib import Path
-from typing import Any, Iterable, List, Mapping, Set
 
 import tlo.methods
 from tlo import Date, Module, Simulation
 from tlo.dependencies import (
-<<<<<<< HEAD
-    get_dependencies_and_initialise,
-    get_module_class_map,
-    is_valid_tlo_module_subclass,
-=======
     get_dependencies_and_initialise, get_init_dependencies, get_module_class_map, is_valid_tlo_module_subclass
->>>>>>> f8c0cfe5
 )
 from tlo.methods import alri, contraception, diarrhoea, healthseekingbehaviour, hiv, stunting
 from tlo.methods.healthsystem import HSI_Event, HSIEventDetails
