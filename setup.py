--- conflicted
+++ resolved
@@ -41,9 +41,5 @@
     keywords=[
         # eg: 'keyword1', 'keyword2', 'keyword3',
     ],
-<<<<<<< HEAD
-    python_requires='>=3', install_requires=['pytest']
-=======
     python_requires=">=3",
->>>>>>> 5c0de12a
 )