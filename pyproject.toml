[build-system]
build-backend = "setuptools.build_meta"
requires = ["setuptools>=62", "setuptools_scm[toml]>=8.0"]

[project]
name = "tlo"
authors = [
    {name = "Thanzi La Onse Model Development Team"},
]
classifiers = [
    'Development Status :: 3 - Alpha',
    'Intended Audience :: Science/Research',
    'License :: MIT',
    'Operating System :: OS Independent',
    'Programming Language :: Python :: 3',
    'Programming Language :: Python :: 3 :: Only',
    'Programming Language :: Python :: 3.8',
    'Programming Language :: Python :: 3.9',
    'Programming Language :: Python :: 3.10',
    'Programming Language :: Python :: 3.11',
    'Programming Language :: Python :: 3.12',
]
dependencies = [
    "GitPython",
    "click",
    "matplotlib",
    "pyshp",
    "squarify",
    "numpy",
    "pandas~=2.0.0",
    "scipy",
     # Avoid https://foss.heptapod.net/openpyxl/openpyxl/-/issues/1963
    "openpyxl==3.1.0",
    # To submit jobs to Azure Batch
    "azure-batch",
    "azure-identity",
    "azure-keyvault",
    "azure-storage-file-share",
]
description = "Thanzi la Onse Epidemiology Model"
dynamic = ["version"]
license = {file = "LICENSE.txt"}
readme = "README.rst"
requires-python = ">=3.8"

[project.optional-dependencies]
dev = [
    # Running tests
    "pytest",
    "pytest-cov",
    "pytest-xdist",
    "virtualenv",
    "tox",
    # Linting
    "isort",
    "pylint",
    "ruff",
    # Profiling
    "psutil",
    "pyinstrument>=4.3",
    # Building requirements files
    "pip-tools",
]

[project.scripts]
tlo = "tlo.cli:cli"

[project.urls]
repository = "https://github.com/UCL/TLOmodel"
documentation = "https://tlomodel.org"

[tool.coverage]
report = {show_missing = true, precision = 2}
run = {branch = true, parallel = true, source = [
    "tlo",
    "tests"
]}
paths.source = [
    "src",
    "*/site-packages",
]

[tool.isort]
force_single_line = false
multi_line_output = 3
include_trailing_comma = true
line_length = 100
known_first_party = "tlo"
default_section = "THIRDPARTY"

[tool.pylint.main]
extension-pkg-whitelist = ["numpy"]
disable = [
    "R",
    "C",
    "W",
    "E0611", # no-name-in-module
<<<<<<< HEAD
    "E0702", # raising NoneType
=======
    "E1130", # bad operand type for unary ~
>>>>>>> f64c18b9
]


[tool.pylint.typecheck]
signature-mutators = [
    "click.decorators.option",
    "click.decorators.argument",
    "click.decorators.version_option",
    "click.decorators.help_option",
    "click.decorators.pass_context",
    "click.decorators.confirmation_option",
]

[tool.pytest.ini_options]
testpaths = "tests"
python_files = [
    "test_*.py",
    "*_test.py",
    "tests.py",
]
addopts = "-ra --strict-markers --doctest-modules --doctest-glob=*.rst --tb=short"
markers = ["group2", "slow"]

[tool.ruff]
target-version = "py38"
line-length = 120

[tool.setuptools.packages.find]
where = ["src"]

[tool.setuptools_scm]
version_file  = "src/tlo/_version.py"<|MERGE_RESOLUTION|>--- conflicted
+++ resolved
@@ -95,11 +95,6 @@
     "C",
     "W",
     "E0611", # no-name-in-module
-<<<<<<< HEAD
-    "E0702", # raising NoneType
-=======
-    "E1130", # bad operand type for unary ~
->>>>>>> f64c18b9
 ]
 
 
