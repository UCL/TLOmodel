[build-system]
build-backend = "setuptools.build_meta"
requires = ["setuptools>=62", "setuptools_scm[toml]>=8.0"]

[project]
name = "tlo"
authors = [
    {name = "Thanzi La Onse Model Development Team"},
]
classifiers = [
    'Development Status :: 3 - Alpha',
    'Intended Audience :: Science/Research',
    'License :: MIT',
    'Operating System :: OS Independent',
    'Programming Language :: Python :: 3',
    'Programming Language :: Python :: 3 :: Only',
    'Programming Language :: Python :: 3.8',
    'Programming Language :: Python :: 3.9',
    'Programming Language :: Python :: 3.10',
    'Programming Language :: Python :: 3.11',
    'Programming Language :: Python :: 3.12',
]
dependencies = [
    "GitPython",
    "click",
    "matplotlib",
    "pyshp",
    "squarify",
    "numpy",
    "pandas~=2.0.0",
    "scipy",
     # Avoid https://foss.heptapod.net/openpyxl/openpyxl/-/issues/1963
    "openpyxl==3.1.0",
    # To submit jobs to Azure Batch
    "azure-batch",
    "azure-identity",
    "azure-keyvault",
    "azure-storage-file-share",
]
description = "Thanzi la Onse Epidemiology Model"
dynamic = ["version"]
license = {file = "LICENSE.txt"}
readme = "README.rst"
requires-python = ">=3.8"

[project.optional-dependencies]
dev = [
    # Running tests
    "pytest",
    "pytest-cov",
    "pytest-xdist",
    "virtualenv",
    "tox",
    # Linting
    "isort",
    "pylint",
    "ruff",
    # Profiling
    "pyinstrument>=4.3",
    # Building requirements files
    "pip-tools",
]

[project.scripts]
tlo = "tlo.cli:cli"

[project.urls]
repository = "https://github.com/UCL/TLOmodel"
documentation = "https://tlomodel.org"

[tool.coverage]
report = {show_missing = true, precision = 2}
run = {branch = true, parallel = true, source = [
    "tlo",
    "tests"
]}
paths.source = [
    "src",
    "*/site-packages",
]

[tool.isort]
force_single_line = false
multi_line_output = 3
include_trailing_comma = true
line_length = 100
known_first_party = "tlo"
default_section = "THIRDPARTY"

[tool.pylint.main]
extension-pkg-whitelist = ["numpy"]
disable = [
    "R",
    "C",
    "W",
    "E0611", # no-name-in-module
<<<<<<< HEAD
    "E1136", # unsubscriptable type
    "E1137", # doesn't support item assignment
=======
    "E0702", # raising NoneType
>>>>>>> ebaf215b
    "E1101", # no-member
    "E1130", # bad operand type for unary ~
]


[tool.pylint.typecheck]
signature-mutators = [
    "click.decorators.option",
    "click.decorators.argument",
    "click.decorators.version_option",
    "click.decorators.help_option",
    "click.decorators.pass_context",
    "click.decorators.confirmation_option",
]

[tool.pytest.ini_options]
testpaths = "tests"
python_files = [
    "test_*.py",
    "*_test.py",
    "tests.py",
]
addopts = "-ra --strict-markers --doctest-modules --doctest-glob=*.rst --tb=short"
markers = ["group2", "slow"]

[tool.ruff]
target-version = "py38"
line-length = 120

[tool.setuptools.packages.find]
where = ["src"]

[tool.setuptools_scm]
version_file  = "src/tlo/_version.py"<|MERGE_RESOLUTION|>--- conflicted
+++ resolved
@@ -94,12 +94,6 @@
     "C",
     "W",
     "E0611", # no-name-in-module
-<<<<<<< HEAD
-    "E1136", # unsubscriptable type
-    "E1137", # doesn't support item assignment
-=======
-    "E0702", # raising NoneType
->>>>>>> ebaf215b
     "E1101", # no-member
     "E1130", # bad operand type for unary ~
 ]
