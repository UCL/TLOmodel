name: Run extra tests on issue or pull-request comments

on:
  issue_comment:
    types:
      - created
      
jobs:

  scaled_sim:
    uses: ./.github/workflows/run-on-comment.yml
    with:
      runs-on: self-hosted
      keyword: scaled-sim
      commands: tox -v -e profile
      description: Profiled scale run of model
      timeout-minutes: 8640
      application-organization: UCL
    secrets:
      application-id: ${{ secrets.COMMENT_BOT_APP_ID }}
      application-private-key: ${{ secrets.COMMENT_BOT_APP_PRIVATE_KEY }}

  multiple_seed_tests:
    uses: ./.github/workflows/run-on-comment.yml
    with:
      runs-on: self-hosted
      keyword: multiple-seed-tests
      commands: |
        tox -v -e py38,report -- pytest -n auto --seed 2671936806 3512589365 --cov --cov-report=term-missing -vv tests
      description: Run of tests over multiple seeds
      timeout-minutes: 8640
      application-organization: UCL
    secrets:
      application-id: ${{ secrets.COMMENT_BOT_APP_ID }}
      application-private-key: ${{ secrets.COMMENT_BOT_APP_PRIVATE_KEY }}
      
  python311_pandas15_fast_tests:
    uses: ./.github/workflows/run-on-comment.yml
    with:
      runs-on: self-hosted
      keyword: python3.11-pandas1.5-fast-tests
      commands: |
<<<<<<< HEAD
        sudo add-apt-repository ppa:deadsnakes/ppa -y
        sudo apt update
        sudo apt install python3.11 -y
        tox -v -e py311-pandas15,report -- pytest -n auto --skip-slow --cov --cov-report=term-missing -vv tests
=======
        tox -v -e py311-pandas15,report -- pytest --skip-slow --cov --cov-report=term-missing -vv tests
>>>>>>> 56551199
      description: Run of fast tests on Python v3.11 with Pandas v1.5
      timeout-minutes: 8640
      application-organization: UCL
    secrets:
      application-id: ${{ secrets.COMMENT_BOT_APP_ID }}
      application-private-key: ${{ secrets.COMMENT_BOT_APP_PRIVATE_KEY }}

  python311_pandas15_all_tests:
    uses: ./.github/workflows/run-on-comment.yml
    with:
      runs-on: self-hosted
      keyword: python3.11-pandas1.5-all-tests
      commands: |
<<<<<<< HEAD
        sudo add-apt-repository ppa:deadsnakes/ppa -y
        sudo apt update
        sudo apt install python3.11 -y
        tox -v -e py311-pandas15,report -- pytest -n auto --cov --cov-report=term-missing -vv tests
=======
        tox -v -e py311-pandas15,report -- pytest --cov --cov-report=term-missing -vv tests
>>>>>>> 56551199
      description: Run of all tests on Python v3.11 with Pandas v1.5
      timeout-minutes: 8640
      application-organization: UCL
    secrets:
      application-id: ${{ secrets.COMMENT_BOT_APP_ID }}
      application-private-key: ${{ secrets.COMMENT_BOT_APP_PRIVATE_KEY }}

  python311_pandas20_fast_tests:
    uses: ./.github/workflows/run-on-comment.yml
    with:
      runs-on: self-hosted
      keyword: python3.11-pandas2.0-fast-tests
      commands: |
<<<<<<< HEAD
        sudo add-apt-repository ppa:deadsnakes/ppa -y
        sudo apt update
        sudo apt install python3.11 -y
        tox -v -e py311-pandas20,report -- pytest -n auto --skip-slow --cov --cov-report=term-missing -vv tests
=======
        tox -v -e py311-pandas20,report -- pytest --skip-slow --cov --cov-report=term-missing -vv tests
>>>>>>> 56551199
      description: Run of fast tests on Python v3.11 with Pandas v2.0
      timeout-minutes: 8640
      application-organization: UCL
    secrets:
      application-id: ${{ secrets.COMMENT_BOT_APP_ID }}
      application-private-key: ${{ secrets.COMMENT_BOT_APP_PRIVATE_KEY }}

  python311_pandas20_all_tests:
    uses: ./.github/workflows/run-on-comment.yml
    with:
      runs-on: self-hosted
      keyword: python3.11-pandas2.0-all-tests
      commands: |
<<<<<<< HEAD
        sudo add-apt-repository ppa:deadsnakes/ppa -y
        sudo apt update
        sudo apt install python3.11 -y
        tox -v -e py311-pandas20,report -- pytest -n auto --cov --cov-report=term-missing -vv tests
=======
        tox -v -e py311-pandas20,report -- pytest --cov --cov-report=term-missing -vv tests
>>>>>>> 56551199
      description: Run of all tests on Python v3.11 with Pandas v2.0
      timeout-minutes: 8640
      application-organization: UCL
    secrets:
      application-id: ${{ secrets.COMMENT_BOT_APP_ID }}
      application-private-key: ${{ secrets.COMMENT_BOT_APP_PRIVATE_KEY }}

  dummy_job:
    uses: ./.github/workflows/run-on-comment.yml
    with:
      runs-on: self-hosted
      keyword: dummy-job
      commands: 'true'
      description: Dummy job for testing workflow
      application-organization: UCL
    secrets:
      application-id: ${{ secrets.COMMENT_BOT_APP_ID }}
      application-private-key: ${{ secrets.COMMENT_BOT_APP_PRIVATE_KEY }}<|MERGE_RESOLUTION|>--- conflicted
+++ resolved
@@ -40,14 +40,7 @@
       runs-on: self-hosted
       keyword: python3.11-pandas1.5-fast-tests
       commands: |
-<<<<<<< HEAD
-        sudo add-apt-repository ppa:deadsnakes/ppa -y
-        sudo apt update
-        sudo apt install python3.11 -y
         tox -v -e py311-pandas15,report -- pytest -n auto --skip-slow --cov --cov-report=term-missing -vv tests
-=======
-        tox -v -e py311-pandas15,report -- pytest --skip-slow --cov --cov-report=term-missing -vv tests
->>>>>>> 56551199
       description: Run of fast tests on Python v3.11 with Pandas v1.5
       timeout-minutes: 8640
       application-organization: UCL
@@ -61,14 +54,7 @@
       runs-on: self-hosted
       keyword: python3.11-pandas1.5-all-tests
       commands: |
-<<<<<<< HEAD
-        sudo add-apt-repository ppa:deadsnakes/ppa -y
-        sudo apt update
-        sudo apt install python3.11 -y
         tox -v -e py311-pandas15,report -- pytest -n auto --cov --cov-report=term-missing -vv tests
-=======
-        tox -v -e py311-pandas15,report -- pytest --cov --cov-report=term-missing -vv tests
->>>>>>> 56551199
       description: Run of all tests on Python v3.11 with Pandas v1.5
       timeout-minutes: 8640
       application-organization: UCL
@@ -82,14 +68,7 @@
       runs-on: self-hosted
       keyword: python3.11-pandas2.0-fast-tests
       commands: |
-<<<<<<< HEAD
-        sudo add-apt-repository ppa:deadsnakes/ppa -y
-        sudo apt update
-        sudo apt install python3.11 -y
         tox -v -e py311-pandas20,report -- pytest -n auto --skip-slow --cov --cov-report=term-missing -vv tests
-=======
-        tox -v -e py311-pandas20,report -- pytest --skip-slow --cov --cov-report=term-missing -vv tests
->>>>>>> 56551199
       description: Run of fast tests on Python v3.11 with Pandas v2.0
       timeout-minutes: 8640
       application-organization: UCL
@@ -103,14 +82,7 @@
       runs-on: self-hosted
       keyword: python3.11-pandas2.0-all-tests
       commands: |
-<<<<<<< HEAD
-        sudo add-apt-repository ppa:deadsnakes/ppa -y
-        sudo apt update
-        sudo apt install python3.11 -y
         tox -v -e py311-pandas20,report -- pytest -n auto --cov --cov-report=term-missing -vv tests
-=======
-        tox -v -e py311-pandas20,report -- pytest --cov --cov-report=term-missing -vv tests
->>>>>>> 56551199
       description: Run of all tests on Python v3.11 with Pandas v2.0
       timeout-minutes: 8640
       application-organization: UCL
