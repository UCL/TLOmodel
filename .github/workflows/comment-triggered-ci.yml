<<<<<<< HEAD
=======
name: Run extra tests on issue or pull-request comments

on:
  issue_comment:
    types:
      - created
      
jobs:

  scaled_sim:
    uses: ./.github/workflows/run-on-comment.yml
    with:
      runs-on: '["self-hosted", "test"]'
      keyword: scaled-sim
      commands: tox -v -e profile
      description: Profiled scale run of model
      timeout-minutes: 8640
      application-organization: UCL
    secrets:
      application-id: ${{ secrets.COMMENT_BOT_APP_ID }}
      application-private-key: ${{ secrets.COMMENT_BOT_APP_PRIVATE_KEY }}

  multiple_seed_tests:
    uses: ./.github/workflows/run-on-comment.yml
    with:
      runs-on: '["self-hosted", "test"]'
      keyword: multiple-seed-tests
      commands: |
        tox -v -e py311,report -- pytest --seed 2671936806 3512589365 --cov --cov-report=term-missing -vv tests
      description: Run of tests over multiple seeds
      timeout-minutes: 8640
      application-organization: UCL
    secrets:
      application-id: ${{ secrets.COMMENT_BOT_APP_ID }}
      application-private-key: ${{ secrets.COMMENT_BOT_APP_PRIVATE_KEY }}
      
  python311_pandas15_fast_tests:
    uses: ./.github/workflows/run-on-comment.yml
    with:
      runs-on: '["self-hosted", "test"]'
      keyword: python3.11-pandas1.5-fast-tests
      commands: |
        tox -v -e py311-pandas15,report -- pytest --skip-slow --cov --cov-report=term-missing -vv tests
      description: Run of fast tests on Python v3.11 with Pandas v1.5
      timeout-minutes: 8640
      application-organization: UCL
    secrets:
      application-id: ${{ secrets.COMMENT_BOT_APP_ID }}
      application-private-key: ${{ secrets.COMMENT_BOT_APP_PRIVATE_KEY }}

  python311_pandas15_all_tests:
    uses: ./.github/workflows/run-on-comment.yml
    with:
      runs-on: '["self-hosted", "test"]'
      keyword: python3.11-pandas1.5-all-tests
      commands: |
        tox -v -e py311-pandas15,report -- pytest --cov --cov-report=term-missing -vv tests
      description: Run of all tests on Python v3.11 with Pandas v1.5
      timeout-minutes: 8640
      application-organization: UCL
    secrets:
      application-id: ${{ secrets.COMMENT_BOT_APP_ID }}
      application-private-key: ${{ secrets.COMMENT_BOT_APP_PRIVATE_KEY }}

  python311_pandas20_fast_tests:
    uses: ./.github/workflows/run-on-comment.yml
    with:
      runs-on: '["self-hosted", "test"]'
      keyword: python3.11-pandas2.0-fast-tests
      commands: |
        tox -v -e py311-pandas20,report -- pytest --skip-slow --cov --cov-report=term-missing -vv tests
      description: Run of fast tests on Python v3.11 with Pandas v2.0
      timeout-minutes: 8640
      application-organization: UCL
    secrets:
      application-id: ${{ secrets.COMMENT_BOT_APP_ID }}
      application-private-key: ${{ secrets.COMMENT_BOT_APP_PRIVATE_KEY }}

  python311_pandas20_all_tests:
    uses: ./.github/workflows/run-on-comment.yml
    with:
      runs-on: '["self-hosted", "test"]'
      keyword: python3.11-pandas2.0-all-tests
      commands: |
        tox -v -e py311-pandas20,report -- pytest --cov --cov-report=term-missing -vv tests
      description: Run of all tests on Python v3.11 with Pandas v2.0
      timeout-minutes: 8640
      application-organization: UCL
    secrets:
      application-id: ${{ secrets.COMMENT_BOT_APP_ID }}
      application-private-key: ${{ secrets.COMMENT_BOT_APP_PRIVATE_KEY }}

  python311_pandas21_fast_tests:
    uses: ./.github/workflows/run-on-comment.yml
    with:
      runs-on: '["self-hosted", "test"]'
      keyword: python3.11-pandas2.1-fast-tests
      commands: |
        tox -v -e py311-pandas21,report -- pytest --skip-slow --cov --cov-report=term-missing -vv tests
      description: Run of fast tests on Python v3.11 with Pandas v2.1
      timeout-minutes: 8640
      application-organization: UCL
    secrets:
      application-id: ${{ secrets.COMMENT_BOT_APP_ID }}
      application-private-key: ${{ secrets.COMMENT_BOT_APP_PRIVATE_KEY }}
    
  python311_pandas21_all_tests:
    uses: ./.github/workflows/run-on-comment.yml
    with:
      runs-on: '["self-hosted", "test"]'
      keyword: python3.11-pandas2.1-all-tests
      commands: |
        tox -v -e py311-pandas21,report -- pytest --cov --cov-report=term-missing -vv tests
      description: Run of all tests on Python v3.11 with Pandas v2.1
      timeout-minutes: 8640
      application-organization: UCL
    secrets:
      application-id: ${{ secrets.COMMENT_BOT_APP_ID }}
      application-private-key: ${{ secrets.COMMENT_BOT_APP_PRIVATE_KEY }}

  dummy_job:
    uses: ./.github/workflows/run-on-comment.yml
    with:
      runs-on: '["self-hosted", "test"]'
      keyword: dummy-job
      commands: 'true'
      description: Dummy job for testing workflow
      application-organization: UCL
    secrets:
      application-id: ${{ secrets.COMMENT_BOT_APP_ID }}
      application-private-key: ${{ secrets.COMMENT_BOT_APP_PRIVATE_KEY }}
>>>>>>> 58a2a413
<|MERGE_RESOLUTION|>--- conflicted
+++ resolved
@@ -1,5 +1,3 @@
-<<<<<<< HEAD
-=======
 name: Run extra tests on issue or pull-request comments
 
 on:
@@ -130,5 +128,4 @@
       application-organization: UCL
     secrets:
       application-id: ${{ secrets.COMMENT_BOT_APP_ID }}
-      application-private-key: ${{ secrets.COMMENT_BOT_APP_PRIVATE_KEY }}
->>>>>>> 58a2a413
+      application-private-key: ${{ secrets.COMMENT_BOT_APP_PRIVATE_KEY }}